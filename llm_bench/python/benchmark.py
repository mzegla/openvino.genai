# -*- coding: utf-8 -*-
# Copyright (C) 2023-2024 Intel Corporation
# SPDX-License-Identifier: Apache-2.0
import os
import sys
import argparse
import time
from pathlib import Path
import logging as log
import utils.ov_utils
import utils.pt_utils
import utils.model_utils
import torch
import numpy as np
from openvino.runtime import get_version
import PIL
import hashlib
import utils.metrics_print
import utils.output_csv
import traceback
from transformers import set_seed
from PIL import Image
from utils.memory_profile import MemConsumption
from utils.hook_forward import StableDiffusionHook
import utils.output_json
import utils.output_file

FW_UTILS = {'pt': utils.pt_utils, 'ov': utils.ov_utils}

DEFAULT_INFERENCE_STEPS = 20
LCM_DEFAULT_INFERENCE_STEPS = 4
DEFAULT_IMAGE_WIDTH = 512
DEFAULT_IMAGE_HEIGHT = 512
DEFAULT_SUPER_RESOLUTION_STEPS = 50
DEFAULT_SUPER_RESOLUTION_WIDTH = 128
DEFAULT_SUPER_RESOLUTION_HEIGHT = 128
DEFAULT_OUTPUT_TOKEN_SIZE = 512

mem_consumption = MemConsumption()
stable_diffusion_hook = StableDiffusionHook()


def gen_iterate_data(
    iter_idx='',
    in_size='',
    infer_count='',
    out_size='',
    gen_time='',
    latency='',
    res_md5='',
    max_rss_mem='',
    max_shared_mem='',
    prompt_idx='',
    tokenization_time=[],
):
    iter_data = {}
    iter_data['iteration'] = iter_idx
    iter_data['input_size'] = in_size
    iter_data['infer_count'] = infer_count
    iter_data['output_size'] = out_size
    iter_data['generation_time'] = gen_time
    iter_data['latency'] = latency
    iter_data['result_md5'] = res_md5
    iter_data['first_token_latency'] = ''
    iter_data['other_tokens_avg_latency'] = ''
    iter_data['first_token_infer_latency'] = ''
    iter_data['other_tokens_infer_avg_latency'] = ''
    iter_data['max_rss_mem_consumption'] = max_rss_mem
    iter_data['max_shared_mem_consumption'] = max_shared_mem
    iter_data['prompt_idx'] = prompt_idx
    iter_data['tokenization_time'] = tokenization_time[0] if len(tokenization_time) > 0 else ''
    iter_data['detokenization_time'] = tokenization_time[1] if len(tokenization_time) > 1 else ''
    return iter_data


def run_text_generation(input_text, num, model, tokenizer, args, iter_data_list, warmup_md5, prompt_index, bench_hook, model_precision, proc_id):
    set_seed(args['seed'])
    input_text_list = [input_text] * args['batch_size']
    if args["output_dir"] is not None and num == 0:
        for bs_index, in_text in enumerate(input_text_list):
            utils.output_file.output_input_text(in_text, args, model_precision, prompt_index, bs_index, proc_id)
    tok_encode_start = time.perf_counter()
    input_data = tokenizer(input_text_list, return_tensors='pt')
    tok_encode_end = time.perf_counter()
    tok_encode_time = (tok_encode_end - tok_encode_start) * 1000
    input_data.pop('token_type_ids', None)
    # Remove `token_type_ids` from inputs
    input_tokens = input_data['input_ids'] if 'input_ids' in input_data else input_data
    input_token_size = input_tokens[0].numel()
    if args['batch_size'] > 1:
        out_str = '[warm-up]' if num == 0 else '[{}]'.format(num)
        out_str += " Batch_size={}, ".format(args['batch_size'])
        out_str += 'all input token size after padding: {} * {}, '.format(input_token_size, args['batch_size'])
        if args['infer_count'] is not None:
            out_str += 'all max_output_token_size: {} * {}'.format(args['infer_count'], args['batch_size'])
        log.info(out_str)

    max_rss_mem_consumption = ''
    max_shared_mem_consumption = ''
    if (args['mem_consumption'] == 1 and num == 0) or args['mem_consumption'] == 2:
        mem_consumption.start_collect_memory_consumption()
    max_gen_tokens = DEFAULT_OUTPUT_TOKEN_SIZE if args['infer_count'] is None else args['infer_count']
    start = time.perf_counter()
    if args['infer_count'] is not None:
        model.generation_config.eos_token_id = None
        model.config.eos_token_id = None
        result = model.generate(**input_data, max_new_tokens=int(max_gen_tokens), num_beams=args['num_beams'], use_cache=True, eos_token_id=None)
    else:
        result = model.generate(**input_data, max_new_tokens=int(max_gen_tokens), num_beams=args['num_beams'], use_cache=True)
    end = time.perf_counter()
    if (args['mem_consumption'] == 1 and num == 0) or args['mem_consumption'] == 2:
        mem_consumption.end_collect_momory_consumption()
        max_rss_mem_consumption, max_shared_mem_consumption = mem_consumption.get_max_memory_consumption()
        mem_consumption.clear_max_memory_consumption()

    generation_time = end - start
    tok_decode_start = time.perf_counter()
    generated_text = tokenizer.batch_decode(result)
    tok_decode_end = time.perf_counter()
    tok_decode_time = (tok_decode_end - tok_decode_start) * 1000
    # Only text_gen need to minus length of input_data, because generated_text may include input_text
    num_tokens = 0
    result_md5_list = []
    for bs_idx in range(args['batch_size']):
        if 'sum' not in args['model_name'] and result[bs_idx][:input_token_size].equal(input_tokens[bs_idx]):
            generated_token_size = len(result[bs_idx]) - input_tokens[bs_idx].numel()
        else:
            generated_token_size = len(result[bs_idx])
        # Encoder-decoder models expect the `decoder_input_ids` to start with a special token
        # When counting the output length, subtract 1. The last token does not participate in inference.
        if model.config.is_encoder_decoder and result[bs_idx][0] == model.config.decoder_start_token_id:
            generated_token_size = generated_token_size - 1
        num_tokens += generated_token_size
        if generated_token_size > max_gen_tokens:
            log.error('Output token size is over max output token size!')
        result_text = generated_text[bs_idx]
        if args["output_dir"] is not None:
            utils.output_file.output_gen_text(result_text, args, model_precision, prompt_index, num, bs_idx, proc_id)
        result_md5_list.append(hashlib.new("md5", result_text.encode(), usedforsecurity=False).hexdigest())
    if num == 0:
        warmup_md5[prompt_index] = result_md5_list
    per_token_time = generation_time * 1000 / (num_tokens / args['batch_size'])
    tm_list = []
    tm_infer_list = []
    if bench_hook is not None:
        tm_list = bench_hook.get_time_list()
        log.debug('latency of all tokens:')
        [log.debug('[{}]{:.4f}'.format(idx, tm)) for idx, tm in enumerate(tm_list)]
        tm_infer_list = bench_hook.get_time_infer_list()
        log.debug('latency of all infers:')
        [log.debug('[{}]{:.4f}'.format(idx, tm)) for idx, tm in enumerate(tm_infer_list)]
        if args['num_beams'] == 1 and generated_token_size != len(tm_infer_list):
            log.warning(f'Output token size({generated_token_size}) is not equal to infer count({len(tm_infer_list)})')
    iter_data = gen_iterate_data(
        num,
        input_token_size * args['batch_size'],
        len(tm_infer_list),
        num_tokens,
        generation_time,
        per_token_time,
        result_md5_list,
        max_rss_mem=max_rss_mem_consumption,
        max_shared_mem=max_shared_mem_consumption,
        prompt_idx=prompt_index,
        tokenization_time=(tok_encode_time, tok_decode_time)
    )
    iter_data_list.append(iter_data)
    utils.metrics_print.print_metrics(
        num,
        iter_data,
        tm_list,
        tm_infer_list,
        warm_up=(num == 0),
        max_rss_mem=max_rss_mem_consumption,
        max_shared_mem=max_shared_mem_consumption,
        tokenization_time=(tok_encode_time, tok_decode_time),
        batch_size=args['batch_size']
    )
    if num > 0:
        warmup_md5_list = warmup_md5[prompt_index]
        if result_md5_list != warmup_md5_list:
            log.warning(f"[{num}] Prompt[{prompt_index}]'s md5 {result_md5_list} is different from warm-up's md5 {warmup_md5_list}")
            utils.metrics_print.print_generated(num, warm_up=(num == 0), generated=generated_text[0])
    else:
        utils.metrics_print.print_generated(num, warm_up=(num == 0), generated=generated_text[0])
    if bench_hook is not None:
        bench_hook.clear_time_list()
        bench_hook.clear_time_infer_list()


def run_text_generation_genai(input_text, num, model, tokenizer, args, iter_data_list, warmup_md5, prompt_index, streamer, model_precision, proc_id):
    set_seed(args['seed'])
    input_text_list = [input_text] * args['batch_size']
    if args["output_dir"] is not None and num == 0:
        for bs_index, in_text in enumerate(input_text_list):
            utils.output_file.output_input_text(in_text, args, model_precision, prompt_index, bs_index, proc_id)
    tok_encode_start = time.perf_counter()
    input_data = tokenizer(input_text_list, return_tensors='pt')
    tok_encode_end = time.perf_counter()
    tok_encode_time = (tok_encode_end - tok_encode_start) * 1000
    # Remove `token_type_ids` from inputs
    input_tokens = input_data['input_ids'] if 'input_ids' in input_data else input_data
    input_token_size = input_tokens[0].numel()
    if args['batch_size'] > 1:
        out_str = '[warm-up]' if num == 0 else '[{}]'.format(num)
        out_str += " Batch_size={}, ".format(args['batch_size'])
        out_str += 'all input token size after padding: {} * {}, '.format(input_token_size, args['batch_size'])
        if args['infer_count'] is not None:
            out_str += 'all max_output_token_size: {} * {}'.format(args['infer_count'], args['batch_size'])
        log.info(out_str)

    max_rss_mem_consumption = ''
    max_shared_mem_consumption = ''
    if (args['mem_consumption'] == 1 and num == 0) or args['mem_consumption'] == 2:
        mem_consumption.start_collect_memory_consumption()
    max_gen_tokens = DEFAULT_OUTPUT_TOKEN_SIZE if args['infer_count'] is None else args['infer_count']
    streamer.reset()
    start = time.perf_counter()
    generated_text = model.generate(input_text_list, max_new_tokens=max_gen_tokens, num_beams=args["num_beams"], streamer=streamer)
    log.info(generated_text)
    end = time.perf_counter()
    if (args['mem_consumption'] == 1 and num == 0) or args['mem_consumption'] == 2:
        mem_consumption.end_collect_momory_consumption()
        max_rss_mem_consumption, max_shared_mem_consumption = mem_consumption.get_max_memory_consumption()
        mem_consumption.clear_max_memory_consumption()

    generation_time = end - start

    result = [streamer.get_tokens()]
    tok_decode_start = time.perf_counter()
    _ = tokenizer.batch_decode(result)
    tok_decode_end = time.perf_counter()
    tok_decode_time = (tok_decode_end - tok_decode_start) * 1000
    # Only text_gen need to minus length of input_data, because generated_text may include input_text
    num_tokens = 0
    result_md5_list = []
    for bs_idx in range(args['batch_size']):
        generated_text_len = len(result[bs_idx])
        num_tokens += generated_text_len
        if generated_text_len > max_gen_tokens:
            log.error('Output token size is over max output token size!')
        result_text = generated_text[bs_idx]
        if args["output_dir"] is not None:
            utils.output_file.output_gen_text(result_text, args, model_precision, prompt_index, num, bs_idx, proc_id)
        result_md5_list.append(hashlib.new("md5", result_text.encode(), usedforsecurity=False).hexdigest())
    if num == 0:
        warmup_md5[prompt_index] = result_md5_list
    per_token_time = generation_time * 1000 / (num_tokens / args['batch_size'])
    tm_list = streamer.get_time_list()
    log.debug('latency of all tokens:')
    [log.debug('[{}]{:.4f}'.format(idx, tm)) for idx, tm in enumerate(tm_list)]
    iter_data = gen_iterate_data(
        num,
        input_token_size * args['batch_size'],
        len(tm_list),
        num_tokens,
        generation_time,
        per_token_time,
        result_md5_list,
        max_rss_mem=max_rss_mem_consumption,
        max_shared_mem=max_shared_mem_consumption,
        prompt_idx=prompt_index,
        tokenization_time=(tok_encode_time, tok_decode_time)
    )
    iter_data_list.append(iter_data)
    utils.metrics_print.print_metrics(
        num,
        iter_data,
        tm_list,
        [],
        warm_up=(num == 0),
        max_rss_mem=max_rss_mem_consumption,
        max_shared_mem=max_shared_mem_consumption,
        tokenization_time=(tok_encode_time, tok_decode_time),
        batch_size=args['batch_size']
    )
    if num > 0:
        warmup_md5_list = warmup_md5[prompt_index]
        if result_md5_list != warmup_md5_list:
            log.warning(f"[{num}] Prompt[{prompt_index}]'s md5 {result_md5_list} is different from warm-up's md5 {warmup_md5_list}")
            utils.metrics_print.print_generated(num, warm_up=(num == 0), generated=generated_text[0])
    else:
        utils.metrics_print.print_generated(num, warm_up=(num == 0), generated=generated_text[0])
    streamer.reset()


def run_text_generation_benchmark(model_path, framework, device, args, num_iters):
    model, tokenizer, pretrain_time, bench_hook, use_genai = FW_UTILS[framework].create_text_gen_model(model_path, device, **args)
    model_precision = utils.model_utils.get_model_precision(model_path.parts)
    iter_data_list = []
    warmup_md5 = {}
    input_text_list = utils.model_utils.get_prompts(args)
<<<<<<< HEAD
    if args['prompt_index'] is None:
        prompt_idx_list = [prompt_idx for prompt_idx, input_text in enumerate(input_text_list)]
        text_list = input_text_list
    else:
        prompt_idx_list = []
        text_list = []
        for i in args['prompt_index']:
            if 0 <= i < len(input_text_list):
                text_list.append(input_text_list[i])
                prompt_idx_list.append(i)
=======
    text_gen_fn = run_text_generation if not use_genai else run_text_generation_genai
>>>>>>> 2e37cbf1
    if len(input_text_list) == 0:
        raise RuntimeError('==Failure prompts is empty ==')
    log.info(f"Numbeams: {args['num_beams']}, benchmarking iter nums(exclude warm-up): {num_iters}, "
             f'prompt nums: {len(text_list)}, prompt idx: {prompt_idx_list}')

    # if num_iters == 0, just output warm-up data
    text_gen_fn = run_text_generation if not use_genai else run_text_generation_genai
    proc_id = os.getpid()
    if args['subsequent'] is False:
        for num in range(num_iters + 1):
            for idx, input_text in enumerate(text_list):
                if num == 0:
                    log.info(f'[warm-up] Input text: {input_text}')
<<<<<<< HEAD
                text_gen_fn(input_text, num, model, tokenizer, args, iter_data_list, warmup_md5, prompt_idx_list[idx], bench_hook, model_precision, proc_id)
=======
                text_gen_fn(input_text, num, model, tokenizer, args, iter_data_list, warmup_md5, prompt_idx, bench_hook, model_precision, proc_id)
>>>>>>> 2e37cbf1
    else:
        for idx, input_text in enumerate(text_list):
            for num in range(num_iters + 1):
                if num == 0:
                    log.info(f'[warm-up] Input text: {input_text}')
<<<<<<< HEAD
                text_gen_fn(input_text, num, model, tokenizer, args, iter_data_list, warmup_md5, prompt_idx_list[idx], bench_hook, model_precision, proc_id)
=======
                text_gen_fn(input_text, num, model, tokenizer, args, iter_data_list, warmup_md5, prompt_idx, bench_hook, model_precision, proc_id)
>>>>>>> 2e37cbf1

    utils.metrics_print.print_average(iter_data_list, prompt_idx_list, args['batch_size'], True)
    return iter_data_list, pretrain_time


def run_image_generation(image_param, num, image_id, pipe, args, iter_data_list, proc_id):
    set_seed(args['seed'])
    input_text = image_param['prompt']
    image_width = image_param.get('width', DEFAULT_IMAGE_WIDTH)
    image_height = image_param.get('height', DEFAULT_IMAGE_HEIGHT)
    nsteps = image_param.get('steps', DEFAULT_INFERENCE_STEPS if 'lcm' not in args["model_name"] else LCM_DEFAULT_INFERENCE_STEPS)
    guidance_scale = image_param.get('guidance_scale', None)
    log.info(
        f"[{'warm-up' if num == 0 else num}] Input params: Batch_size={args['batch_size']}, "
        f'steps={nsteps}, width={image_width}, height={image_height}, guidance_scale={guidance_scale}'
    )
    result_md5_list = []
    max_rss_mem_consumption = ''
    max_shared_mem_consumption = ''
    if (args['mem_consumption'] == 1 and num == 0) or args['mem_consumption'] == 2:
        mem_consumption.start_collect_memory_consumption()
    additional_args = {}
    if guidance_scale is not None:
        additional_args["guidance_scale"] = guidance_scale
    else:
        if 'lcm-sdxl' in args['model_type']:
            additional_args["guidance_scale"] = 1.0
        if 'turbo' in args['model_name']:
            additional_args["guidance_scale"] = 0.0
    input_text_list = [input_text] * args['batch_size']
    if num == 0 and args["output_dir"] is not None:
        for bs_idx, in_text in enumerate(input_text_list):
            utils.output_file.output_image_input_text(in_text, args, image_id, bs_idx, proc_id)
    start = time.perf_counter()
    res = pipe(input_text_list, num_inference_steps=nsteps, height=image_height, width=image_width, **additional_args).images
    end = time.perf_counter()
    if (args['mem_consumption'] == 1 and num == 0) or args['mem_consumption'] == 2:
        mem_consumption.end_collect_momory_consumption()
        max_rss_mem_consumption, max_shared_mem_consumption = mem_consumption.get_max_memory_consumption()
        mem_consumption.clear_max_memory_consumption()
    for bs_idx in range(args['batch_size']):
        rslt_img_fn = utils.output_file.output_gen_image(res[bs_idx], args, image_id, num, bs_idx, proc_id, '.png')
        result_md5_list.append(hashlib.md5(Image.open(rslt_img_fn).tobytes(), usedforsecurity=False).hexdigest())
    generation_time = end - start
    iter_data = gen_iterate_data(
        iter_idx=num,
        infer_count=nsteps,
        gen_time=generation_time,
        res_md5=result_md5_list,
        max_rss_mem=max_rss_mem_consumption,
        max_shared_mem=max_shared_mem_consumption,
        prompt_idx=image_id,
    )
    iter_data_list.append(iter_data)
    utils.metrics_print.print_metrics(
        num,
        iter_data,
        warm_up=(num == 0),
        max_rss_mem=max_rss_mem_consumption,
        max_shared_mem=max_shared_mem_consumption,
        stable_diffusion=stable_diffusion_hook
    )
    utils.metrics_print.print_generated(num, warm_up=(num == 0), generated=rslt_img_fn)
    stable_diffusion_hook.clear_statistics()


def run_image_generation_benchmark(model_path, framework, device, args, num_iters):
    if args['genai']:
        log.warning("GenAI pipeline is not supported for this task. Switched on default benchmarking")
    pipe, pretrain_time = FW_UTILS[framework].create_image_gen_model(model_path, device, **args)
    iter_data_list = []
    input_image_list = utils.model_utils.get_image_param_from_prompt_file(args)
    if framework == "ov":
        stable_diffusion_hook.new_text_encoder(pipe)
        stable_diffusion_hook.new_unet(pipe)
        stable_diffusion_hook.new_vae_decoder(pipe)

    if args['prompt_index'] is None:
        prompt_idx_list = [image_id for image_id, input_text in enumerate(input_image_list)]
        image_list = input_image_list
    else:
        prompt_idx_list = []
        image_list = []
        for i in args['prompt_index']:
            if 0 <= i < len(input_image_list):
                image_list.append(input_image_list[i])
                prompt_idx_list.append(i)
    if len(image_list) == 0:
        raise RuntimeError('==Failure prompts is empty ==')
    log.info(f'Benchmarking iter nums(exclude warm-up): {num_iters}, prompt nums: {len(image_list)}, prompt idx: {prompt_idx_list}')

    # if num_iters == 0, just output warm-up data
    proc_id = os.getpid()
    if args['subsequent'] is False:
        for num in range(num_iters + 1):
            for image_id, image_param in enumerate(image_list):
                run_image_generation(image_param, num, prompt_idx_list[image_id], pipe, args, iter_data_list, proc_id)
    else:
        for image_id, image_param in enumerate(image_list):
            for num in range(num_iters + 1):
                run_image_generation(image_param, num, prompt_idx_list[image_id], pipe, args, iter_data_list, proc_id)

    utils.metrics_print.print_average(iter_data_list, prompt_idx_list, args['batch_size'], False)
    return iter_data_list, pretrain_time


def run_image_classification(model_path, framework, device, args, num_iters=10):
    if args['genai']:
        log.warning("GenAI pipeline is not supported for this task. Switched on default benchmarking")
    model, input_size = FW_UTILS[framework].create_image_classification_model(model_path, device, **args)

    data = torch.rand(input_size)

    test_time = []
    iter_data_list = []
    for num in range(num_iters or 10):
        start = time.perf_counter()
        model(data)
        end = time.perf_counter()
        generation_time = end - start
        test_time.append(generation_time)

        iter_data = gen_iterate_data(iter_idx=num, in_size=input_size, infer_count=num_iters, gen_time=generation_time)
        iter_data_list.append(iter_data)
    log.info(f'Processed {num_iters} images in {np.sum(test_time)}s')
    log.info(f'Average processing time {np.mean(test_time)} s')
    return iter_data_list


def run_ldm_super_resolution(img, num, pipe, args, framework, iter_data_list, image_id, tm_list, proc_id):
    set_seed(args['seed'])
    nsteps = img.get('steps', DEFAULT_SUPER_RESOLUTION_STEPS)
    resize_image_width = img.get('width', DEFAULT_SUPER_RESOLUTION_WIDTH)
    resize_image_height = img.get('height', DEFAULT_SUPER_RESOLUTION_HEIGHT)
    log.info(
        f"[{'warm-up' if num == 0 else num}] Input params: steps={nsteps}, "
        f'resize_width={resize_image_width}, resize_height={resize_image_height}'
    )
    low_res_img = PIL.Image.open(img['prompt']).convert('RGB')
    low_res_img = low_res_img.resize((resize_image_width, resize_image_height))
    max_rss_mem_consumption = ''
    max_shared_mem_consumption = ''
    if (args['mem_consumption'] == 1 and num == 0) or args['mem_consumption'] == 2:
        mem_consumption.start_collect_memory_consumption()
    start = time.perf_counter()
    res = pipe(low_res_img, num_inference_steps=nsteps, tm_list=tm_list)
    end = time.perf_counter()
    if (args['mem_consumption'] == 1 and num == 0) or args['mem_consumption'] == 2:
        mem_consumption.end_collect_momory_consumption()
        max_rss_mem_consumption, max_shared_mem_consumption = mem_consumption.get_max_memory_consumption()
        mem_consumption.clear_max_memory_consumption()
    result_md5_list = []
    if framework == 'ov':
        rslt_img_fn = utils.output_file.output_gen_image(res[0], args, image_id, num, None, proc_id, '.png')
        result_md5_list.append(hashlib.md5(Image.open(rslt_img_fn).tobytes(), usedforsecurity=False).hexdigest())

    generation_time = end - start
    iter_data = gen_iterate_data(
        iter_idx=num,
        infer_count=nsteps,
        gen_time=generation_time,
        res_md5=result_md5_list,
        max_rss_mem=max_rss_mem_consumption,
        max_shared_mem=max_shared_mem_consumption,
        prompt_idx=image_id,
    )
    iter_data_list.append(iter_data)
    utils.metrics_print.print_metrics(
        num,
        iter_data,
        warm_up=(num == 0),
        max_rss_mem=max_rss_mem_consumption,
        max_shared_mem=max_shared_mem_consumption,
    )
    utils.metrics_print.print_generated(num, warm_up=(num == 0), generated=rslt_img_fn)
    utils.metrics_print.print_ldm_unet_vqvae_infer_latency(num, iter_data, tm_list, warm_up=(num == 0))


def run_ldm_super_resolution_benchmark(model_path, framework, device, args, num_iters):
    if args["genai"]:
        log.warning("GenAI pipeline is not supported for this task. Switched on default benchmarking")
    pipe, pretrain_time = FW_UTILS[framework].create_ldm_super_resolution_model(model_path, device, **args)
    iter_data_list = []
    tm_list = []
    input_image_list = utils.model_utils.get_image_param_from_prompt_file(args)
    if len(input_image_list) > 0:
        images = []
        for image in input_image_list:
            if args['prompt'] is None and args['prompt_file'] is None:
                raise RuntimeError('==Failure image is empty ==')
            elif args['prompt_file'] is not None:
                image['prompt'] = os.path.join(os.path.dirname(args['prompt_file']), image['prompt'].replace('./', ''))
            image['prompt'] = Path(image['prompt'])
            images.append(image)
    else:
        if args['images'] is not None:
            images = Path(args['images'])
            if images.is_dir():
                images = list(images.glob('*'))
            else:
                images = [images]
        else:
            raise RuntimeError('==Failure image is empty ==')

    prompt_idx_list = [image_id for image_id, image_param in enumerate(images)]
    if args['prompt_index'] is None:
        prompt_idx_list = [image_id for image_id, input_text in enumerate(images)]
        image_list = images
    else:
        prompt_idx_list = []
        image_list = []
        for i in args['prompt_index']:
            if 0 <= i < len(images):
                image_list.append(images[i])
                prompt_idx_list.append(i)
    if len(image_list) == 0:
        raise RuntimeError('==Failure prompts is empty ==')
    log.info(f'Benchmarking iter nums(exclude warm-up): {num_iters}, prompt nums: {len(image_list)}, prompt idx: {prompt_idx_list}')

    # if num_iters == 0, just output warm-up data
    proc_id = os.getpid()
    for num in range(num_iters + 1):
        for image_id, img in enumerate(image_list):
            if num == 0:
                if args["output_dir"] is not None:
                    utils.output_file.output_image_input_text(str(img['prompt']), args, prompt_idx_list[image_id], None, proc_id)
            log.info(f"[{'warm-up' if num == 0 else num}] Input image={img['prompt']}")
            run_ldm_super_resolution(img, num, pipe, args, framework, iter_data_list, prompt_idx_list[image_id], tm_list, proc_id)
            tm_list.clear()
    utils.metrics_print.print_average(iter_data_list, prompt_idx_list, 1, False)

    return iter_data_list, pretrain_time


def num_iters_type(x):
    x = int(x)
    if x < 0:
        raise argparse.ArgumentTypeError('Minimum input value is 0')
    return x


def num_infer_count_type(x):
    x = int(x)
    if x < 1:
        raise argparse.ArgumentTypeError('Minimum input value is 1')
    return x


def get_argprser():
    parser = argparse.ArgumentParser('LLM benchmarking tool', add_help=True, formatter_class=argparse.RawTextHelpFormatter)
    parser.add_argument('-m', '--model', help='model folder including IR files or Pytorch files', required=TabError)
    parser.add_argument('-d', '--device', default='cpu', help='inference device')
    parser.add_argument('-r', '--report', help='report csv')
    parser.add_argument('-rj', '--report_json', help='report json')
    parser.add_argument('-f', '--framework', default='ov', help='framework')
    parser.add_argument('-p', '--prompt', default=None, help='one prompt')
    parser.add_argument('-pf', '--prompt_file', default=None, help='prompt file in jsonl format')
    parser.add_argument('-pi', '--prompt_index', nargs='+', type=num_iters_type, default=None,
                        help='Run the specified prompt index. You can specify multiple prompt indexes, separated by spaces.')
    parser.add_argument(
        '-ic',
        '--infer_count',
        default=None,
        type=num_infer_count_type,
        help='set the output token size, the value must be greater than 0.'
    )
    parser.add_argument(
        '-n',
        '--num_iters',
        default=0,
        type=num_iters_type,
        help='number of benchmarking iterations, '
        'if the value is greater than 0, the average numbers exclude the first(0th) iteration,\n'
        'if the value equals 0 (default), execute the warm-up iteration(0th iteration).',
    )
    parser.add_argument('-i', '--images', default=None, help='test images for vision tasks. Can be directory or path to single image')
    parser.add_argument('-s', '--seed', type=int, default=42, required=False, help='specific random seed to generate fix result. Default 42.')
    parser.add_argument(
        '-lc',
        '--load_config',
        default=None,
        required=False,
        help='path to JSON file to load customized configurations.\n'
        'Example for OpenVINO: {\"INFERENCE_NUM_THREADS\":32,\"PERFORMANCE_HINT\":\"LATENCY\"}.\n'
        'Example for Pytorch: {\"PREC_BF16\":true}. Pytorch currently only supports bf16 settings.\n',
    )
    parser.add_argument(
        '-mc',
        '--memory_consumption',
        default=0,
        required=False,
        type=int,
        help='if the value is 1, output the maximum memory consumption in warm-up iterations. If the value is 2,'
        ' output the maximum memory consumption in all iterations.',
    )
    parser.add_argument('-bs', '--batch_size', type=int, default=1, required=False, help='Batch size value')
    parser.add_argument(
        '--fuse_decoding_strategy',
        action='store_true',
        help='Add decoding postprocessing for next token selection to the model as an extra ops. Original hf_model.generate function will be patched.',
    )
    parser.add_argument(
        '--save_prepared_model',
        default=None,
        help='Path to .xml file to save IR used for inference with all pre-/post processing included',
    )
    parser.add_argument('--num_beams', type=int, default=1, help='Number of beams in the decoding strategy, activates beam_search if greater than 1')
    parser.add_argument(
        '--torch_compile_backend',
        default='openvino',
        required=False,
        help='Enables running the torch.compile() with specified backend: pytorch or openvino (default)',
    )
    parser.add_argument(
        '--convert_tokenizer', action='store_true', help='Convert tokenizer to OpenVINO format'
    )
    parser.add_argument(
        '--subsequent',
        action='store_true',
        help='if the value is True, input prompts are processed in subsequent manner'
        'if the value is False (default), input prompts are processed in interleave manner'
    )
    parser.add_argument('-od', '--output_dir', help='Save the input text and generated text, images to files')
    utils.model_utils.add_stateful_model_arguments(parser)
    parser.add_argument("--genai", action="store_true")

    return parser.parse_args()


CASE_TO_BENCH = {
    'text_gen': run_text_generation_benchmark,
    'image_gen': run_image_generation_benchmark,
    'image_cls': run_image_classification,
    'code_gen': run_text_generation_benchmark,
    'ldm_super_resolution': run_ldm_super_resolution_benchmark,
}


def main():
    log.basicConfig(format='[ %(levelname)s ] %(message)s', level=os.environ.get("LOGLEVEL", log.INFO), stream=sys.stdout)
    args = get_argprser()
    model_path, framework, model_args, model_name = utils.model_utils.analyze_args(args)

    # Set the device for running OpenVINO backend for torch.compile()
    if model_args['torch_compile_backend']:
        ov_torch_backend_device = str(args.device)
        os.putenv('OPENVINO_TORCH_BACKEND_DEVICE', ov_torch_backend_device.upper())
        os.system('echo [ INFO ] OPENVINO_TORCH_BACKEND_DEVICE=$OPENVINO_TORCH_BACKEND_DEVICE')

    out_str = 'Model path={}'.format(model_path)
    if framework == 'ov':
        out_str += ', openvino runtime version: {}'.format(get_version())
        if model_args['config'].get('PREC_BF16') and model_args['config']['PREC_BF16'] is True:
            log.warning('[Warning] Param bf16/prec_bf16 only work for framework pt. It will be disabled.')
    log.info(out_str)
    if args.memory_consumption:
        mem_consumption.start_collect_mem_consumption_thread()
    try:
        iter_data_list, pretrain_time = CASE_TO_BENCH[model_args['use_case']](model_path, framework, args.device, model_args, args.num_iters)
        if args.report is not None or args.report_json is not None:
            model_precision = ''
            if framework == 'ov':
                ir_conversion_frontend = utils.model_utils.get_ir_conversion_frontend(model_name, model_path.parts)
                if ir_conversion_frontend != '':
                    framework = framework + '(' + ir_conversion_frontend + ')'
                model_precision = utils.model_utils.get_model_precision(model_path.parts)
            if args.report is not None:
                utils.output_csv.write_result(
                    args.report,
                    model_name,
                    framework,
                    args.device,
                    model_args,
                    iter_data_list,
                    pretrain_time,
                    model_precision,
                )
            if args.report_json is not None:
                utils.output_json.write_result(
                    args.report_json,
                    model_name,
                    framework,
                    args.device,
                    model_args,
                    iter_data_list,
                    pretrain_time,
                    model_precision,
                )
    except Exception:
        log.error('An exception occurred')
        log.info(traceback.format_exc())
        exit(1)
    finally:
        if args.memory_consumption:
            mem_consumption.end_collect_mem_consumption_thread()


if __name__ == '__main__':
    main()<|MERGE_RESOLUTION|>--- conflicted
+++ resolved
@@ -290,20 +290,7 @@
     iter_data_list = []
     warmup_md5 = {}
     input_text_list = utils.model_utils.get_prompts(args)
-<<<<<<< HEAD
-    if args['prompt_index'] is None:
-        prompt_idx_list = [prompt_idx for prompt_idx, input_text in enumerate(input_text_list)]
-        text_list = input_text_list
-    else:
-        prompt_idx_list = []
-        text_list = []
-        for i in args['prompt_index']:
-            if 0 <= i < len(input_text_list):
-                text_list.append(input_text_list[i])
-                prompt_idx_list.append(i)
-=======
     text_gen_fn = run_text_generation if not use_genai else run_text_generation_genai
->>>>>>> 2e37cbf1
     if len(input_text_list) == 0:
         raise RuntimeError('==Failure prompts is empty ==')
     log.info(f"Numbeams: {args['num_beams']}, benchmarking iter nums(exclude warm-up): {num_iters}, "
@@ -317,21 +304,13 @@
             for idx, input_text in enumerate(text_list):
                 if num == 0:
                     log.info(f'[warm-up] Input text: {input_text}')
-<<<<<<< HEAD
-                text_gen_fn(input_text, num, model, tokenizer, args, iter_data_list, warmup_md5, prompt_idx_list[idx], bench_hook, model_precision, proc_id)
-=======
                 text_gen_fn(input_text, num, model, tokenizer, args, iter_data_list, warmup_md5, prompt_idx, bench_hook, model_precision, proc_id)
->>>>>>> 2e37cbf1
     else:
         for idx, input_text in enumerate(text_list):
             for num in range(num_iters + 1):
                 if num == 0:
                     log.info(f'[warm-up] Input text: {input_text}')
-<<<<<<< HEAD
-                text_gen_fn(input_text, num, model, tokenizer, args, iter_data_list, warmup_md5, prompt_idx_list[idx], bench_hook, model_precision, proc_id)
-=======
                 text_gen_fn(input_text, num, model, tokenizer, args, iter_data_list, warmup_md5, prompt_idx, bench_hook, model_precision, proc_id)
->>>>>>> 2e37cbf1
 
     utils.metrics_print.print_average(iter_data_list, prompt_idx_list, args['batch_size'], True)
     return iter_data_list, pretrain_time
